--- conflicted
+++ resolved
@@ -21,10 +21,6 @@
         self.logger = logger
         self.state = None
         self.flavor_points = {}
-<<<<<<< HEAD
-        self.average = (max(flavor_preference) + min(flavor_preference)) / 2
-=======
->>>>>>> 4322bc1a
         self.discount = 0.9
         self.level_coef = 1
 
@@ -33,9 +29,6 @@
         for i in range(len(flavor_preference)):
             self.flavor_points[flavor_preference[i]] = flavor_preference_len - i
 
-<<<<<<< HEAD
-        self.flavor_points[-1] = self.average
-=======
         self.flavor_points[-1] = 0
 
         self.move_scores = {}
@@ -72,7 +65,6 @@
             for i, v in enumerate(self.distribution):
                 ans += self.flavor_points[i + 1] * max(v, 0) / total
             self.flavor_points[-2] = ans
->>>>>>> 4322bc1a
 
 
     def calculate_score_scoop(self, scoop):
@@ -92,10 +84,7 @@
         
         return total / num_scooped if num_scooped > 0 else total
 
-<<<<<<< HEAD
-=======
-
->>>>>>> 4322bc1a
+
     def get_scoop(self,i,j,top_layer,curr_level):
         """
         Gets a 2x2 scoop from (i,j) to (i+1,j+1), from maximum level to minimum level
@@ -104,15 +93,9 @@
         """
         levels = []
 
-<<<<<<< HEAD
-        scoop = curr_level[i:i+2][:,[j,j+2]]
-        max_level = np.amax(scoop)
-        min_level = np.amin(scoop)
-=======
         scoop = [[curr_level[i][j],curr_level[i][j+1]],[curr_level[i+1][j],curr_level[i+1][j+1]]]
         max_level = np.amax(scoop)
         min_level = max(np.amin(scoop),1)
->>>>>>> 4322bc1a
 
         for level in range(max_level,min_level-1,-1):
             l = []
@@ -121,17 +104,11 @@
                     if curr_level[i+x][j+y] == level:
                         l.append(top_layer[i+x][j+y])
                     elif curr_level[i+x][j+y] > level:
-<<<<<<< HEAD
-                        l.append(-1)
-=======
                         l.append(-2)
->>>>>>> 4322bc1a
             levels.append(l)
             
         return levels
 
-<<<<<<< HEAD
-=======
     def calc_scr_flavor_pref(self, bowl):
         total = 0
         for k,v in bowl.items():
@@ -195,7 +172,6 @@
         for key,value in scoops_scores.items():
             self.move_scores[value] = scoop_info[key]
 
->>>>>>> 4322bc1a
 
     def serve(self, top_layer: np.ndarray, curr_level: np.ndarray, player_idx: int, get_flavors: Callable[[], List[int]], get_player_count: Callable[[], int], get_served: Callable[[], List[Dict[int, int]]], get_turns_received: Callable[[], List[int]]) -> Dict[str, Union[Tuple[int], int]]:
         """Request what to scoop or whom to pass in the given step of the turn. In each turn the simulator calls this serve function multiple times for each step for a single player, until the player has scooped 24 units of ice-cream or asked to pass to next player or made an invalid request. If you have scooped 24 units of ice-cream in a turn then you get one last step in that turn where you can specify to pass to a player.
@@ -219,17 +195,6 @@
         max_scoop_i, max_scoop_j = -1, -1
         max_scoop_point = -1
 
-<<<<<<< HEAD
-        for i in range(len(top_layer) - 2):
-            for j in range(len(top_layer[i]) - 2):
-                scoop = self.get_scoop(i,j,top_layer,curr_level)
-                scoop_point = self.calculate_score_scoop(scoop)
-
-                if scoop_point > max_scoop_point:
-                    max_scoop_point = scoop_point
-                    max_scoop_i, max_scoop_j = i, j
-
-=======
         self.update_hidden_cell_expectation(get_served(), top_layer)
 
         remaining_scoops = self.remaining_scoops
@@ -292,5 +257,4 @@
             return {"action": "pass", "values": next_player}
 
         self.remaining_scoops -= max_scoop_cells
->>>>>>> 4322bc1a
         return {"action": "scoop",  "values": (max_scoop_i, max_scoop_j)}
