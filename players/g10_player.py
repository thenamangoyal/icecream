import math
import numpy as np
import copy
import logging
from typing import Callable, Dict, List, Tuple, Union
from random import choice


class Player:
    def __init__(self, flavor_preference: List[int], rng: np.random.Generator, logger: logging.Logger) -> None:
        """Initialise the player with given preference.

        Args:
            flavor_preference (List[int]): flavor preference, most flavored flavor is first element in the list and last element is least preferred flavor
            rng (np.random.Generator): numpy random number generator, use this for same player behvior across run
            logger (logging.Logger): logger use this like logger.info("message")
        """
        self.flavor_preference = flavor_preference
        self.rng = rng
        self.logger = logger
        self.state = None
        self.curr_turn = 0
        self.num_scoops_in_turn = 0


    def calc_flavor_points(self, flavors_scooped, flavor_preference):
        total = 0
        for flavor_cell in flavors_scooped:
            preference_idx = flavor_preference.index(flavor_cell)
            preference_score = len(self.flavor_preference) - preference_idx
            total += preference_score
        return total


    def calc_scoop_points(self, i, j, curr_level, top_layer, flavor_preference):
        if i >= len(curr_level - 1) or j >= len(curr_level[0] - 1):
            return 0
        max_level = max(curr_level[i, j], curr_level[i, j+1], curr_level[i+1, j], curr_level[i+1, j+1])
        flavor_cells = []
        for i_offset in range(2):
            for j_offset in range(2):
                if curr_level[i + i_offset, j + j_offset] == max_level:
                    flavor_cells.append(top_layer[i + i_offset, j + j_offset])
        return self.calc_flavor_points(flavor_cells, flavor_preference)


    def find_max_scoop(self, top_layer, curr_level, flavor_preference):
        max_scoop_loc = (0, 0)
        max_scoop_points = 0
        for i in range(len(top_layer) - 1):
            for j in range(len(top_layer[0]) - 1):
                scoop_points = self.calc_scoop_points(i, j, curr_level, top_layer, flavor_preference)
                if scoop_points > max_scoop_points:
                    max_scoop_points = scoop_points
                    max_scoop_loc = (i, j)

        return max_scoop_loc




    def serve(self, top_layer: np.ndarray, curr_level: np.ndarray, player_idx: int, get_flavors: Callable[[], List[int]], get_player_count: Callable[[], int], get_served: Callable[[], List[Dict[int, int]]], get_turns_received: Callable[[], List[int]]) -> Dict[str, Union[Tuple[int], int]]:
        """Request what to scoop or whom to pass in the given step of the turn. In each turn the simulator calls this serve function multiple times for each step for a single player, until the player has scooped 24 units of ice-cream or asked to pass to next player or made an invalid request. If you have scooped 24 units of ice-cream in a turn then you get one last step in that turn where you can specify to pass to a player.

        Args:
            top_layer (np.ndarray): Numpy 2d array of size (24, 15) containing flavor at each cell location
            curr_level (np.ndarray): Numpy 2d array of size (24, 15) containing current level at each cell location from 8 to 0, where 8 is highest level at start and 0 means no icecream left at this level
            player_idx (int): index of your player, 0-indexed
            get_flavors (Callable[[], List[int]]): method which returns a list of all possible flavors 
            get_player_count (Callable[[], int]): method which returns number of total players
            get_served (Callable[[], List[Dict[int, int]]]): method which returns a list of dictionaries corresponding to each player, each dictionary at index i tells how units of a flavor are present in the bowl of the player with index i. E.g. lets say the fourth element is {1: 0, 2: 8...} means the corresponding player with index 4 has 0 units of flavor 1 and 8 units of flavor
            get_turns_received (Callable[[], List[int]]): method which returns a list of integers corresponding to each player, each element at index i tells how many turns a player with index i has played so far.

        Returns:
            Dict[str, Union[Tuple[int],int]]: Return a dictionary specifying what action to take in the next step.
            2 possible return values
            {"action": "scoop",  "values" : (i,j)} stating to scoop the 4 cells with index (i,j), (i+1,j), (i,j+1), (i+1,j+1)
            {"action": "pass",  "values" : i} pass to next player with index i
        """
<<<<<<< HEAD

        #state to keep track of how many times serve was called
        if self.state==None :
            self.state = [1]
        else :
            self.state[0]+=1

        #since we keep scooping for 6 times
        if self.state[0]%7 != 0:
            '''i = self.rng.integers(0, top_layer.shape[0]-1)
            j = self.rng.integers(0, top_layer.shape[1]-1)'''
            temp = self.state[0]//7
            values = (2+temp, 3+temp)
            action = "scoop"
            
            
        else:
            '''other_player_list = list(range(0, get_player_count()))
            other_player_list.remove(player_idx)
            next_player = other_player_list[self.rng.integers(0, len(other_player_list))]
            values = next_player'''

            action = "pass"

            #calculate the current iteration based on our player index, since our player is called latest
            turns_received = get_turns_received()
            curr_iteration = turns_received[player_idx]
            not_next = 1

            #####available_players = [i for i in range(len(turns_received)) if turns_received[i]<curr_iteration]  

            #calculate the max amount of flavour visible on the top layer, store the value if less than 24 or store 24, since in one turn, player can only scoop 24
            top_layer_flavour_count = self.get_top_layer_flavour_count(top_layer)
            max_same_flavour = max(top_layer_flavour_count)
            max_same_flavour = min(24, max_same_flavour)

            #get topmost preference of the player = estimated as the flavour having most units in player's bowl
            player_approximate_fav = self.get_player_approximate_fav(get_player_count(), get_served())

            #use curr_iteration to check which players are available to pass
            available_player_fav = [(i, player_approximate_fav[i]) for i in range(len(player_approximate_fav)) if turns_received[i]<curr_iteration]

            #randomly select a player if while logic doesn't work, given our player is not last in current iteration
            if len(available_player_fav) > 0 :
                values, flavour = choice(available_player_fav)
            else : #pass to ourself in the next iteration
                values = player_idx

            #take a player for the available players and check if his flavour preference has 24 units or less depending on max_same_flavour, if yes pass to that player
            while not_next and len(available_player_fav)>0 :
                player, flavour = available_player_fav.pop()
                if top_layer_flavour_count[flavour] >= max_same_flavour :
                    values = player
                    not_next = 0
            
        return {"action": action,  "values": values}

    def get_player_approximate_fav(self, player_count, served) -> List[int] :
        player_approximate_fav = [0 for i in range(player_count)]
        for i in range(player_count) :
            player_approximate_fav[i] = max(served[i],key=served[i].get)-1

        #adjusted to refect 0 index
        return player_approximate_fav

    def get_top_layer_flavour_count(self, top_layer:np.ndarray) -> List[int] :
        top_layer_flavour_count = [0 for x in self.flavor_preference]

        m,n = top_layer.shape
        for i in range(m) :
            for j in range(n) :
                if top_layer[i][j] >= 1 :
                    top_layer_flavour_count[top_layer[i][j]-1]+=1

        #0 indexed
        return top_layer_flavour_count
        
=======
        if get_turns_received()[player_idx] > self.curr_turn:
            self.num_scoops_in_turn = 0
            self.curr_turn = get_turns_received()[player_idx]


        if self.num_scoops_in_turn >= 6:
            ##changes with actual computation!

            action = "pass"
            values = 0
        else:
            self.num_scoops_in_turn += 1

            action = "scoop"
            values = self.find_max_scoop(top_layer, curr_level, self.flavor_preference)

        return {"action": action,  "values": values}

>>>>>>> 01dab22d
<|MERGE_RESOLUTION|>--- conflicted
+++ resolved
@@ -57,6 +57,26 @@
         return max_scoop_loc
 
 
+    def get_player_approximate_fav(self, player_count, served) -> List[int] :
+        player_approximate_fav = [0 for i in range(player_count)]
+        for i in range(player_count) :
+            player_approximate_fav[i] = max(served[i],key=served[i].get)-1
+
+        #adjusted to refect 0 index
+        return player_approximate_fav
+
+
+    def get_top_layer_flavour_count(self, top_layer:np.ndarray) -> List[int] :
+        top_layer_flavour_count = [0 for x in self.flavor_preference]
+
+        m,n = top_layer.shape
+        for i in range(m) :
+            for j in range(n) :
+                if top_layer[i][j] >= 1 :
+                    top_layer_flavour_count[top_layer[i][j]-1]+=1
+
+        #0 indexed
+        return top_layer_flavour_count
 
 
     def serve(self, top_layer: np.ndarray, curr_level: np.ndarray, player_idx: int, get_flavors: Callable[[], List[int]], get_player_count: Callable[[], int], get_served: Callable[[], List[Dict[int, int]]], get_turns_received: Callable[[], List[int]]) -> Dict[str, Union[Tuple[int], int]]:
@@ -77,95 +97,50 @@
             {"action": "scoop",  "values" : (i,j)} stating to scoop the 4 cells with index (i,j), (i+1,j), (i,j+1), (i+1,j+1)
             {"action": "pass",  "values" : i} pass to next player with index i
         """
-<<<<<<< HEAD
+        if get_turns_received()[player_idx] > self.curr_turn:
+            self.num_scoops_in_turn = 0
+            self.curr_turn = get_turns_received()[player_idx]
 
-        #state to keep track of how many times serve was called
-        if self.state==None :
-            self.state = [1]
-        else :
-            self.state[0]+=1
-
-        #since we keep scooping for 6 times
-        if self.state[0]%7 != 0:
-            '''i = self.rng.integers(0, top_layer.shape[0]-1)
-            j = self.rng.integers(0, top_layer.shape[1]-1)'''
-            temp = self.state[0]//7
-            values = (2+temp, 3+temp)
-            action = "scoop"
-            
-            
-        else:
+        if self.num_scoops_in_turn >= 6:
             '''other_player_list = list(range(0, get_player_count()))
             other_player_list.remove(player_idx)
             next_player = other_player_list[self.rng.integers(0, len(other_player_list))]
             values = next_player'''
 
-            action = "pass"
-
-            #calculate the current iteration based on our player index, since our player is called latest
+            # calculate the current iteration based on our player index, since our player is called latest
             turns_received = get_turns_received()
             curr_iteration = turns_received[player_idx]
             not_next = 1
 
-            #####available_players = [i for i in range(len(turns_received)) if turns_received[i]<curr_iteration]  
+            #####available_players = [i for i in range(len(turns_received)) if turns_received[i]<curr_iteration]
 
-            #calculate the max amount of flavour visible on the top layer, store the value if less than 24 or store 24, since in one turn, player can only scoop 24
+            # calculate the max amount of flavour visible on the top layer, store the value if less than 24 or store 24, since in one turn, player can only scoop 24
             top_layer_flavour_count = self.get_top_layer_flavour_count(top_layer)
             max_same_flavour = max(top_layer_flavour_count)
             max_same_flavour = min(24, max_same_flavour)
 
-            #get topmost preference of the player = estimated as the flavour having most units in player's bowl
+            # get topmost preference of the player = estimated as the flavour having most units in player's bowl
             player_approximate_fav = self.get_player_approximate_fav(get_player_count(), get_served())
 
-            #use curr_iteration to check which players are available to pass
-            available_player_fav = [(i, player_approximate_fav[i]) for i in range(len(player_approximate_fav)) if turns_received[i]<curr_iteration]
+            # use curr_iteration to check which players are available to pass
+            available_player_fav = [(i, player_approximate_fav[i]) for i in range(len(player_approximate_fav)) if
+                                    turns_received[i] < curr_iteration]
 
-            #randomly select a player if while logic doesn't work, given our player is not last in current iteration
-            if len(available_player_fav) > 0 :
+            # randomly select a player if while logic doesn't work, given our player is not last in current iteration
+            if len(available_player_fav) > 0:
                 values, flavour = choice(available_player_fav)
-            else : #pass to ourself in the next iteration
+            else:  # pass to ourself in the next iteration
                 values = player_idx
 
-            #take a player for the available players and check if his flavour preference has 24 units or less depending on max_same_flavour, if yes pass to that player
-            while not_next and len(available_player_fav)>0 :
+            # take a player for the available players and check if his flavour preference has 24 units or less depending on max_same_flavour, if yes pass to that player
+            while not_next and len(available_player_fav) > 0:
                 player, flavour = available_player_fav.pop()
-                if top_layer_flavour_count[flavour] >= max_same_flavour :
+                if top_layer_flavour_count[flavour] >= max_same_flavour:
                     values = player
                     not_next = 0
-            
-        return {"action": action,  "values": values}
-
-    def get_player_approximate_fav(self, player_count, served) -> List[int] :
-        player_approximate_fav = [0 for i in range(player_count)]
-        for i in range(player_count) :
-            player_approximate_fav[i] = max(served[i],key=served[i].get)-1
-
-        #adjusted to refect 0 index
-        return player_approximate_fav
-
-    def get_top_layer_flavour_count(self, top_layer:np.ndarray) -> List[int] :
-        top_layer_flavour_count = [0 for x in self.flavor_preference]
-
-        m,n = top_layer.shape
-        for i in range(m) :
-            for j in range(n) :
-                if top_layer[i][j] >= 1 :
-                    top_layer_flavour_count[top_layer[i][j]-1]+=1
-
-        #0 indexed
-        return top_layer_flavour_count
-        
-=======
-        if get_turns_received()[player_idx] > self.curr_turn:
-            self.num_scoops_in_turn = 0
-            self.curr_turn = get_turns_received()[player_idx]
-
-
-        if self.num_scoops_in_turn >= 6:
-            ##changes with actual computation!
 
             action = "pass"
-            values = 0
+            values = values
         else:
             self.num_scoops_in_turn += 1
 
@@ -174,4 +149,3 @@
 
         return {"action": action,  "values": values}
 
->>>>>>> 01dab22d
