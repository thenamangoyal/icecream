import math
import numpy as np
import copy
import logging
from typing import Callable, Dict, List, Tuple, Union
from .g6_greedy import greedy,get_level,get_icecream


class Player:
    def __init__(self, flavor_preference: List[int], rng: np.random.Generator, logger: logging.Logger) -> None:
        """Initialise the player with given preference.

        Args:
            flavor_preference (List[int]): flavor preference, most flavored flavor is first element in the list and last element is least preferred flavor
            rng (np.random.Generator): numpy random number generator, use this for same player behvior across run
            logger (logging.Logger): logger use this like logger.info("message")
        """
        self.flavor_preference = flavor_preference
        self.rng = rng
        self.logger = logger
        self.state = {"count":0}
        self.greedy = greedy

    def serve(self, top_layer: np.ndarray, curr_level: np.ndarray, player_idx: int, get_flavors: Callable[[], List[int]], get_player_count: Callable[[], int], get_served: Callable[[], List[Dict[int, int]]], get_turns_received: Callable[[], List[int]]) -> Dict[str, Union[Tuple[int], int]]:
<<<<<<< HEAD
        """Request what to scoop or whom to pass in the given step of the turn. In each turn the simulator calls this serve function mulitple times for each step for a single player, until the player has scooped 24 units of ice-cream or asked to pass to next player or made an invalid request. If you have scooped 24 units of ice-cream in a turn then you get one last step in that turn where you can specify to pass to a player.
=======
        """Request what to scoop or whom to pass in the given step of the turn. In each turn the simulator calls this serve function multiple times for each step for a single player, until the player has scooped 24 units of ice-cream or asked to pass to next player or made an invalid request. If you have scooped 24 units of ice-cream in a turn then you get one last step in that turn where you can specify to pass to a player.

>>>>>>> 071d799b
        Args:
            top_layer (np.ndarray): Numpy 2d array of size (24, 15) containing flavor at each cell location
            curr_level (np.ndarray): Numpy 2d array of size (24, 15) containing current level at each cell location from 8 to 0, where 8 is highest level at start and 0 means no icecream left at this level
            player_idx (int): index of your player, 0-indexed
<<<<<<< HEAD
            get_flavors (Callable[[], List[int]]): list of all possible flavors 
            get_player_count (Callable[[], int]): number of total players
            get_served (Callable[[], List[Dict[int, int]]]): returns a list of dictionaries corresponding to each player, each dictionary at index i tells how units of a flavor are present in the bowl of the player with index i. E.g. lets say the fourth element is {1: 0, 2: 8...} means the corresponding player with index 4 has 0 units of flavor 1 and 8 units of flavor
            get_turns_received (Callable[[], List[int]]): returns a list of integers corresponding to each player, each element at index i tells how many turns a player with index i has played so far.
=======
            get_flavors (Callable[[], List[int]]): method which returns a list of all possible flavors 
            get_player_count (Callable[[], int]): method which returns number of total players
            get_served (Callable[[], List[Dict[int, int]]]): method which returns a list of dictionaries corresponding to each player, each dictionary at index i tells how units of a flavor are present in the bowl of the player with index i. E.g. lets say the fourth element is {1: 0, 2: 8...} means the corresponding player with index 4 has 0 units of flavor 1 and 8 units of flavor
            get_turns_received (Callable[[], List[int]]): method which returns a list of integers corresponding to each player, each element at index i tells how many turns a player with index i has played so far.

>>>>>>> 071d799b
        Returns:
            Dict[str, Union[Tuple[int],int]]: Return a dictionary specifying what action to take in the next step.
            2 possible return values
            {"action": "scoop",  "values" : (i,j)} stating to scoop the 4 cells with index (i,j), (i+1,j), (i,j+1), (i+1,j+1)
            {"action": "pass",  "values" : i} pass to next player with index i
        """
        action = "no action"
        values = None
        if (self.state["count"]<24):
            pos,amount = self.greedy(self, top_layer, curr_level, 24-self.state["count"])
            action = "scoop"
            values = pos
            self.state["count"]+=amount
        else:
            self.state["count"] = 0
            #self.passNextPlayer(self, top_layer: np.ndarray, curr_level: np.ndarray, player_idx: int, get_flavors:
            #Callable[[], List[int]], get_player_count: Callable[[], int], get_served: Callable[
            #    [], List[Dict[int, int]]], get_turns_received: Callable[[], List[int]])

        return {"action": action,  "values": values}

<|MERGE_RESOLUTION|>--- conflicted
+++ resolved
@@ -22,28 +22,18 @@
         self.greedy = greedy
 
     def serve(self, top_layer: np.ndarray, curr_level: np.ndarray, player_idx: int, get_flavors: Callable[[], List[int]], get_player_count: Callable[[], int], get_served: Callable[[], List[Dict[int, int]]], get_turns_received: Callable[[], List[int]]) -> Dict[str, Union[Tuple[int], int]]:
-<<<<<<< HEAD
-        """Request what to scoop or whom to pass in the given step of the turn. In each turn the simulator calls this serve function mulitple times for each step for a single player, until the player has scooped 24 units of ice-cream or asked to pass to next player or made an invalid request. If you have scooped 24 units of ice-cream in a turn then you get one last step in that turn where you can specify to pass to a player.
-=======
+
         """Request what to scoop or whom to pass in the given step of the turn. In each turn the simulator calls this serve function multiple times for each step for a single player, until the player has scooped 24 units of ice-cream or asked to pass to next player or made an invalid request. If you have scooped 24 units of ice-cream in a turn then you get one last step in that turn where you can specify to pass to a player.
 
->>>>>>> 071d799b
         Args:
             top_layer (np.ndarray): Numpy 2d array of size (24, 15) containing flavor at each cell location
             curr_level (np.ndarray): Numpy 2d array of size (24, 15) containing current level at each cell location from 8 to 0, where 8 is highest level at start and 0 means no icecream left at this level
             player_idx (int): index of your player, 0-indexed
-<<<<<<< HEAD
-            get_flavors (Callable[[], List[int]]): list of all possible flavors 
-            get_player_count (Callable[[], int]): number of total players
-            get_served (Callable[[], List[Dict[int, int]]]): returns a list of dictionaries corresponding to each player, each dictionary at index i tells how units of a flavor are present in the bowl of the player with index i. E.g. lets say the fourth element is {1: 0, 2: 8...} means the corresponding player with index 4 has 0 units of flavor 1 and 8 units of flavor
-            get_turns_received (Callable[[], List[int]]): returns a list of integers corresponding to each player, each element at index i tells how many turns a player with index i has played so far.
-=======
             get_flavors (Callable[[], List[int]]): method which returns a list of all possible flavors 
             get_player_count (Callable[[], int]): method which returns number of total players
             get_served (Callable[[], List[Dict[int, int]]]): method which returns a list of dictionaries corresponding to each player, each dictionary at index i tells how units of a flavor are present in the bowl of the player with index i. E.g. lets say the fourth element is {1: 0, 2: 8...} means the corresponding player with index 4 has 0 units of flavor 1 and 8 units of flavor
             get_turns_received (Callable[[], List[int]]): method which returns a list of integers corresponding to each player, each element at index i tells how many turns a player with index i has played so far.
 
->>>>>>> 071d799b
         Returns:
             Dict[str, Union[Tuple[int],int]]: Return a dictionary specifying what action to take in the next step.
             2 possible return values
