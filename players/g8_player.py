import math
import numpy as np
import copy
import logging
from typing import Callable, Dict, List, Tuple, Union
from operator import itemgetter


class Player:
    def __init__(self, flavor_preference: List[int], rng: np.random.Generator, logger: logging.Logger) -> None:
        """Initialise the player with given preference.
        Args:
            flavor_preference (List[int]): flavor preference, most flavored flavor is first element in the list and last element is least preferred flavor
            rng (np.random.Generator): numpy random number generator, use this for same player behvior across run
            logger (logging.Logger): logger use this like logger.info("message")
        """
        self.flavor_preference = flavor_preference
<<<<<<< HEAD
        print(self.flavor_preference)
        self.rng = rng
        self.logger = logger
        self.state = None
        self.curr_num_scoop = 0

=======
        self.flavor_range = (min(self.flavor_preference), max(self.flavor_preference))
        self.rng = rng
        self.logger = logger
        self.state = None
        self.preference_estimate = None
        self.learning_rate = 0.8  # This determines how much of new information we trust
        self.curr_units_taken = 0
        self.prev_serve_dict = None
        self.decay = None
        self.player_idx = None

        # 1 : Greedy strategy
        # 2 : 'Altruistic' greedy strategy (Check if someone else enjoys a scoop more before scooping)
        self.scooping_strategy = 2
>>>>>>> 4322bc1a

    def serve(self, top_layer: np.ndarray, curr_level: np.ndarray, player_idx: int,
              get_flavors: Callable[[], List[int]], get_player_count: Callable[[], int],
              get_served: Callable[[], List[Dict[int, int]]], get_turns_received: Callable[[], List[int]]) -> Dict[
        str, Union[Tuple[int], int]]:

        """Request what to scoop or whom to pass in the given step of the turn. In each turn the simulator calls this
        serve function multiple times for each step for a single player, until the player has scooped 24 units of
        ice-cream or asked to pass to next player or made an invalid request. If you have scooped 24 units of ice-cream
        in a turn then you get one last step in that turn where you can specify to pass to a player.
        Args:
            top_layer (np.ndarray): Numpy 2d array of size (24, 15) containing flavor at each cell location
            curr_level (np.ndarray): Numpy 2d array of size (24, 15) containing current level at each cell location from 8 to 0, where 8 is highest level at start and 0 means no icecream left at this level
            player_idx (int): index of your player, 0-indexed
            get_flavors (Callable[[], List[int]]): method which returns a list of all possible flavors
            get_player_count (Callable[[], int]): method which returns number of total players
            get_served (Callable[[], List[Dict[int, int]]]): method which returns a list of dictionaries corresponding to each player, each dictionary at index i tells how units of a flavor are present in the bowl of the player with index i. E.g. lets say the fourth element is {1: 0, 2: 8...} means the corresponding player with index 4 has 0 units of flavor 1 and 8 units of flavor
            get_turns_received (Callable[[], List[int]]): method which returns a list of integers corresponding to each player, each element at index i tells how many turns a player with index i has played so far.
        Returns:
            Dict[str, Union[Tuple[int],int]]: Return a dictionary specifying what action to take in the next step.
            2 possible return values
            {"action": "scoop",  "values" : (i,j)} stating to scoop the 4 cells with index (i,j), (i+1,j), (i,j+1), (i+1,j+1)
            {"action": "pass",  "values" : i} pass to next player with index i
        Returns:
            Dict[str, Union[Tuple[int],int]]: Return a dictionary specifying what action to take in the next step.
            2 possible return values
            {"action": "scoop",  "values" : (i,j)} stating to scoop the 4 cells with index (i,j), (i+1,j), (i,j+1), (i+1,j+1)
            {"action": "pass",  "values" : i} pass to next player with index i
        """

<<<<<<< HEAD
        if self.curr_num_scoop < 6:
            action = "scoop"
            values = self.get_max(top_layer, curr_level, self.flavor_preference)
            self.curr_num_scoop += 1
        else:
            other_player_list = list(range(0, get_player_count()))
            other_player_list.remove(player_idx)
            next_player = other_player_list[self.rng.integers(0, len(other_player_list))]
            action = "pass"
            values = next_player
            self.curr_num_scoop = 0

        return {"action": action,  "values": values}


    def get_level(self, coord, cur_level):
        return cur_level[coord]


    def get_max(self, top_layer, curr_level, preferences) -> Tuple[int, int]:

        ret = (-1, -1)
        max_score = -1
        m, n = top_layer.shape
        for i in range(m - 1):
            for j in range(n - 1):
                coords = [(i,j), (i+1,j), (i, j+1), (i+1, j+1)]
                max_level = max([self.get_level(coord, curr_level) for coord in coords])
                # get score for matching maximum level
                total_score = 0
                for coord in coords:
                    if curr_level[coord[0], coord[1]] == max_level:
                        if top_layer[coord] == -1:
                            continue
                        cell_score = len(preferences) - preferences.index(top_layer[coord]) + 1
                        total_score += cell_score
                if total_score > max_score:
                    max_score = total_score
                    ret = (i, j)

        return ret
=======
        # Create a random preference for each player; this will only happen in the very beginning
        # a list of list
        if not self.preference_estimate:
            self.preference_estimate = [self.rng.permutation(self.flavor_preference).tolist() for _ in
                                        range(get_player_count())]
        if not self.player_idx:
            self.player_idx = player_idx
            self.preference_estimate[self.player_idx] = self.flavor_preference
        # Create a previous serve dictionary that stores the cumulative units served for each player
        # Same structure what get_served returns
        if not self.prev_serve_dict:
            self.prev_serve_dict = [{f: 0 for f in range(self.flavor_range[0], self.flavor_range[1] + 1)} for _ in
                                    range(get_player_count())]

        if not self.decay:
            num_turns = 120 // get_player_count()
            self.decay = self.learning_rate / num_turns

        # Try to scoop if we can scoop more
        if self.curr_units_taken < 24:
            action = "scoop"
            values, units_taken, _ = self.get_max(top_layer, curr_level, self.flavor_preference, self.curr_units_taken)
            self.curr_units_taken += units_taken
            if units_taken != 0:
                return {"action": action, "values": values}

        # Pass to another player if the scoop failed or we cannot scoop anymore
        action = "pass"
        turns_num = get_turns_received()
        max_turn = max(turns_num)
        players_served = [p_id for p_id, turn in enumerate(turns_num) if p_id != player_idx and turn == max_turn]
        next_serve_dict = get_served()
        self.update_preferences(next_serve_dict)
        self.learning_rate = self.step_decay(max_turn)
        players_not_served = [p_id for p_id in range(get_player_count()) if p_id not in players_served]
        other_player_list = list(range(0, get_player_count()))
        other_player_list.remove(player_idx)
        # next_player = other_player_list[self.rng.integers(0, len(other_player_list))]
        if len(players_not_served) == 0:
            players_not_served = range(get_player_count())
        next_player = self.choose_player(top_layer, curr_level, players_not_served)
        values = next_player
        self.curr_units_taken = 0
        self.prev_serve_dict = next_serve_dict
        return {"action": action, "values": values}

    def update_preferences(self, new_serve_dict) -> None:
        for player_id, (prev, curr) in enumerate(zip(self.prev_serve_dict, new_serve_dict)):
            if player_id == self.player_idx:
                continue
            turn_differences = self.compute_turn_differences(prev, curr)
            total = new_serve_dict[player_id]
            turn_flavor_estimate = sorted(range(1, len(turn_differences) + 1), key=lambda k: -turn_differences[k - 1])
            # turn_weighted_results = self.compute_turn_weighted_results(turn_differences, total)
            # self.preference_estimate[player_id] = sorted(range(len(turn_weighted_results)),
            #                                              key=lambda k: turn_weighted_results[k], reverse=True)
            # self.preference_estimate[player_id] = [val + 1 for val in self.preference_estimate[player_id]]
            self.preference_estimate[player_id] = self.compute_new_estimate(self.preference_estimate[player_id],
                                                                            turn_flavor_estimate)

    def learning_rate_decay(self, iteration, learning_rate=None):

        '''
        Exponetially decrease the learning rate based on the number of turns
        :param learning_rate: Current learning rate
        :param iteration: int, Current turn
        :return: float, new learning rate
        '''
        if not learning_rate:
            learning_rate = self.learning_rate

        return learning_rate / (1.0 + self.decay * iteration)

    def step_decay(self, iteration, initial=0.8):
        '''
        drops the learning rate by a factor every few iterations
        :param learning_rate: Current learning rate
        :param iteration: int, Current turn
        :return: float, new learning rate
        '''

        drop = 0.5
        iteration_drop = 10
        lr = initial * math.pow(drop, math.floor((1+iteration)/iteration_drop))
        return lr

    def compute_turn_differences(self, prev_serve, curr_serve) -> List[int]:

        '''
        Helper method that computes the units of different flavor a player took in one turn
        :param prev_serve: previous serve dict. a dictionary that tells how many units of a flavor are present in the bowl of the player last round
        :param curr_serve: current serve dict. a dictionary that tells how many units of a flavor are present in the bowl of the player current round
        :return: a list of int (0-indexed) indicating what flavor the player took since last turn
        '''

        return [curr_serve[f] - prev_serve[f] for f in range(self.flavor_range[0], self.flavor_range[1] + 1)]

    def compute_new_estimate(self, old_estimate, new_estimate):

        '''
        Computer new estimate based on old estimate and our newly computed estimate from the current turn
        :param old_estimate: A list of flavors (ints) (Most preferred on the left)
        :param new_estimate: A list of flavors (ints) (Most preferred on the left)
        :return: A list of flavors (ints) (most preferred on the left)
        '''
        flavor_to_idx = [0] * len(old_estimate)
        for old_idx, flavor in enumerate(old_estimate):
            new_idx = new_estimate.index(flavor)
            flavor_to_idx[flavor - 1] = self.learning_rate * new_idx + (1 - self.learning_rate) * old_idx

        idx_to_flavor = sorted(range(1, len(old_estimate) + 1), key=lambda x: flavor_to_idx[x - 1])
        return idx_to_flavor

    def compute_turn_weighted_results(self, differences, total) -> List[int]:

        '''
        Helper method that computes a weighted preference value for each flavor using a weight a, where value = a * total + (1-a) * differences
        :param differences: a list of int (0-indexed) indicating what flavor the player took since last turn
        :param total: a list of int (0-indexed) indicating what flavors the player has taken in total
        :return: a list of int (0-indexed) indicating flavor score
        '''

        return [((self.learning_rate * total[f]) + ((1.0 - self.learning_rate) * differences[f])) for f in
                range(self.flavor_range[0] - 1, self.flavor_range[1])]

    def choose_player(self, top_layer, curr_level, players_not_served) -> int:

        '''
        Given the current top level layout of the ice cream, and suppose that a player can scoop 24 units off the top
        level, find the player who has not been served and has the best score based on our flavor estimate to pass to
        :param top_layer: Numpy 2d array of size (24, 15) containing flavor at each cell location
        :param curr_level: Numpy 2d array of size (24, 15) containing current level at each cell location from 8 to 0, where 8 is highest level at start and 0 means no icecream left at this level
        :param players_not_served: A list of player_id (int) of those who have not been served
        :return: A player id
        '''

        best_score = -1
        next_player = self.rng.integers(0, len(players_not_served))  # Initialize a random player to pass
        max_turn = 24
        for player in players_not_served:
            curr_units_taken = curr_player_score = cur_turn = 0
            while curr_units_taken < 24 and cur_turn < max_turn:
                cur_turn += 1
                _, units_taken, score = self.get_max(top_layer, curr_level, self.preference_estimate[player],
                                                     curr_units_taken)
                curr_units_taken += units_taken
                curr_player_score += score
            if curr_player_score > best_score:
                next_player = player
                best_score = curr_player_score
        return next_player

    def get_unit_score(self, flavor, preferences):
        return len(preferences) - preferences.index(flavor)

    def get_max(self, top_layer, curr_level, preferences, curr_units_taken) -> Tuple[Tuple[int, int], int, int]:
        '''
        Greedy: find the best possible grid to scoop the ice cream based on preferences
        :param top_layer: Numpy 2d array of size (24, 15) containing flavor at each cell location
        :param curr_level: Numpy 2d array of size (24, 15) containing current level at each cell location from 8 to 0, where 8 is highest level at start and 0 means no icecream left at this level
        :param preferences: A list flavor indicating player's preferences
        :param curr_units_taken: An int indicates how many units of ice cream the current player has taken
        :return: the best grid that maximizes player's idividual score based on player's preferences
        '''
        ret = (-1, -1)
        final_units_taken = 0
        max_score = -1
        unit_max_score = -1
        next_unit_max_score = -1
        m, n = top_layer.shape
        for i in range(m - 1):
            for j in range(n - 1):
                coords = [(i, j), (i + 1, j), (i, j + 1), (i + 1, j + 1)]
                max_level = max([curr_level[coord] for coord in coords])
                next_coords = [curr_level[coord] for coord in coords if max_level != curr_level[coord]]
                next_max_level = max(next_coords) if (len(next_coords)) > 0 else []

                total_score = units_taken = 0 # get score for matching maximum level
                next_total_score = next_units_taken = 0 # get score for next matching maximum level -- where next level is the next highest level (in hopes of choosing scoop that could give us a good scoop in the future)
                other_player_scores = [0]*len(self.preference_estimate)
                for coord in coords:
                    if curr_level[coord] == max_level:
                        if top_layer[coord] == -1:
                            continue
                        #cell_score = len(preferences) - preferences.index(top_layer[coord])
                        #cell_score = self.get_unit_score(top_layer[coord], preferences)
                        total_score += self.get_unit_score(top_layer[coord], preferences)
                        if self.scooping_strategy is 2:
                            for other_player_idx in range(len(self.preference_estimate)):
                                if other_player_idx != self.player_idx:
                                    other_player_scores[other_player_idx] += self.get_unit_score(top_layer[coord], self.preference_estimate[other_player_idx])
                        units_taken += 1
                    if curr_level[coord] == next_max_level:
                        if top_layer[coord] == -1:
                            continue
                        cell_score = len(preferences) - preferences.index(top_layer[coord])
                        next_total_score += cell_score
                        next_units_taken += 1
                if units_taken is 0:
                    continue

                # Skip this scoop if we can expect an higher overall score if another player eats it
                better_for_other_player = False
                if self.scooping_strategy is 2:
                    for other_player_score in other_player_scores:
                        if other_player_score / (len(self.preference_estimate) - 1) > total_score:
                            better_for_other_player = True
                if better_for_other_player:
                    continue
                unit_score = total_score / units_taken
                next_unit_score = next_total_score / next_units_taken if next_units_taken != 0 else 0
                if units_taken <= (24 - curr_units_taken):
                    if unit_score > unit_max_score:
                        max_score = total_score
                        unit_max_score = unit_score
                        final_units_taken = units_taken
                        ret = (i, j)
                    if unit_score == unit_max_score and next_unit_score > next_unit_max_score:
                        max_score = total_score
                        next_unit_max_score = next_unit_score
                        final_units_taken = units_taken
                        ret = (i, j)
        return ret, final_units_taken, max_score
>>>>>>> 4322bc1a
<|MERGE_RESOLUTION|>--- conflicted
+++ resolved
@@ -15,14 +15,6 @@
             logger (logging.Logger): logger use this like logger.info("message")
         """
         self.flavor_preference = flavor_preference
-<<<<<<< HEAD
-        print(self.flavor_preference)
-        self.rng = rng
-        self.logger = logger
-        self.state = None
-        self.curr_num_scoop = 0
-
-=======
         self.flavor_range = (min(self.flavor_preference), max(self.flavor_preference))
         self.rng = rng
         self.logger = logger
@@ -37,7 +29,6 @@
         # 1 : Greedy strategy
         # 2 : 'Altruistic' greedy strategy (Check if someone else enjoys a scoop more before scooping)
         self.scooping_strategy = 2
->>>>>>> 4322bc1a
 
     def serve(self, top_layer: np.ndarray, curr_level: np.ndarray, player_idx: int,
               get_flavors: Callable[[], List[int]], get_player_count: Callable[[], int],
@@ -68,49 +59,6 @@
             {"action": "pass",  "values" : i} pass to next player with index i
         """
 
-<<<<<<< HEAD
-        if self.curr_num_scoop < 6:
-            action = "scoop"
-            values = self.get_max(top_layer, curr_level, self.flavor_preference)
-            self.curr_num_scoop += 1
-        else:
-            other_player_list = list(range(0, get_player_count()))
-            other_player_list.remove(player_idx)
-            next_player = other_player_list[self.rng.integers(0, len(other_player_list))]
-            action = "pass"
-            values = next_player
-            self.curr_num_scoop = 0
-
-        return {"action": action,  "values": values}
-
-
-    def get_level(self, coord, cur_level):
-        return cur_level[coord]
-
-
-    def get_max(self, top_layer, curr_level, preferences) -> Tuple[int, int]:
-
-        ret = (-1, -1)
-        max_score = -1
-        m, n = top_layer.shape
-        for i in range(m - 1):
-            for j in range(n - 1):
-                coords = [(i,j), (i+1,j), (i, j+1), (i+1, j+1)]
-                max_level = max([self.get_level(coord, curr_level) for coord in coords])
-                # get score for matching maximum level
-                total_score = 0
-                for coord in coords:
-                    if curr_level[coord[0], coord[1]] == max_level:
-                        if top_layer[coord] == -1:
-                            continue
-                        cell_score = len(preferences) - preferences.index(top_layer[coord]) + 1
-                        total_score += cell_score
-                if total_score > max_score:
-                    max_score = total_score
-                    ret = (i, j)
-
-        return ret
-=======
         # Create a random preference for each player; this will only happen in the very beginning
         # a list of list
         if not self.preference_estimate:
@@ -333,5 +281,4 @@
                         next_unit_max_score = next_unit_score
                         final_units_taken = units_taken
                         ret = (i, j)
-        return ret, final_units_taken, max_score
->>>>>>> 4322bc1a
+        return ret, final_units_taken, max_score